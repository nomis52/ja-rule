--- conflicted
+++ resolved
@@ -266,24 +266,17 @@
 
   static const uint8_t kDMX1[];
   static const uint8_t kDMX2[];
-<<<<<<< HEAD
   static const uint8_t kDMX3[];
+  static const uint8_t kDUBResponse[];
 };
 
 const uint8_t TransceiverTest::kDMX1[] = {0, 1, 2, 3, 4, 5, 6, 7, 8, 9, 10};
 const uint8_t TransceiverTest::kDMX2[] = {0, 255, 0, 127, 128};
 const uint8_t TransceiverTest::kDMX3[] = {0};
-=======
-  static const uint8_t kDUBResponse[];
-};
-
-const uint8_t TransceiverTest::kDMX1[] = {1, 2, 3, 4, 5, 6, 7, 8, 9, 10};
-const uint8_t TransceiverTest::kDMX2[] = {255, 0, 127, 128};
 const uint8_t TransceiverTest::kDUBResponse[] = {
     0xfe, 0xfe, 0xfe, 0xaa, 0xfa, 0x7f, 0xfa, 0x75, 0xaa, 0x55, 0xaa, 0x55,
     0xaa, 0x55, 0xab, 0x55, 0xae, 0x57, 0xef, 0xf5
 };
->>>>>>> dc1b46db
 
 void TransceiverTest::SwitchToControllerMode() {
   uint8_t token = 1;
