--- conflicted
+++ resolved
@@ -82,17 +82,12 @@
   SendMessage(token, COMMAND_SET_BREAK_TIME, ok ? RC_OK : RC_BAD_PARAM, NULL, 0);
 }
 
-<<<<<<< HEAD
-static inline void MessageHandler_ReturnBreakTime(uint8_t token,
-                                                  unsigned int length) {
+static void ReturnBreakTime(uint8_t token, unsigned int length) {
   if (length) {
     SendMessage(token, COMMAND_GET_BREAK_TIME, RC_BAD_PARAM, NULL, 0);
     return;
   }
 
-=======
-static void ReturnBreakTime(uint8_t token) {
->>>>>>> 8fb3d779
   uint16_t break_time = Transceiver_GetBreakTime();
   IOVec iovec;
   iovec.base = (uint8_t*) &break_time;
@@ -114,16 +109,12 @@
   SendMessage(token, COMMAND_SET_MAB_TIME, ok ? RC_OK : RC_BAD_PARAM, NULL, 0);
 }
 
-<<<<<<< HEAD
-static inline void MessageHandler_ReturnMABTime(uint8_t token,
-                                                unsigned int length) {
+static void ReturnMABTime(uint8_t token, unsigned int length) {
   if (length) {
     SendMessage(token, COMMAND_GET_MAB_TIME, RC_BAD_PARAM, NULL, 0);
     return;
   }
-=======
-static void ReturnMABTime(uint8_t token) {
->>>>>>> 8fb3d779
+
   uint16_t mab_time = Transceiver_GetMarkTime();
   IOVec iovec;
   iovec.base = (uint8_t*) &mab_time;
@@ -131,15 +122,9 @@
   SendMessage(token, COMMAND_GET_MAB_TIME, RC_OK, &iovec, 1);
 }
 
-<<<<<<< HEAD
-static inline void MessageHandler_SetRDMBroadcastTimeout(uint8_t token,
-                                                        const uint8_t* payload,
-                                                        unsigned int length) {
-=======
-static void SetRDMBroadcastListen(uint8_t token,
-                                  const uint8_t* payload,
-                                  unsigned int length) {
->>>>>>> 8fb3d779
+static void SetRDMBroadcastTimeout(uint8_t token,
+                                   const uint8_t* payload,
+                                   unsigned int length) {
   uint16_t time;
   if (length != sizeof(time)) {
     SendMessage(token, COMMAND_SET_RDM_BROADCAST_TIMEOUT, RC_BAD_PARAM, NULL,
@@ -153,26 +138,19 @@
               ok ? RC_OK : RC_BAD_PARAM, NULL, 0);
 }
 
-<<<<<<< HEAD
-static inline void MessageHandler_ReturnRDMBroadcastTimeout(
-    uint8_t token,
-    unsigned int length) {
+static void ReturnRDMBroadcastTimeout(uint8_t token, unsigned int length) {
   if (length) {
     SendMessage(token, COMMAND_GET_RDM_BROADCAST_TIMEOUT, RC_BAD_PARAM, NULL, 0);
     return;
   }
   uint16_t time = Transceiver_GetRDMBroadcastTimeout();
-=======
-static void ReturnRDMBroadcastListen(uint8_t token) {
-  uint16_t time = Transceiver_GetRDMBroadcastListen();
->>>>>>> 8fb3d779
   IOVec iovec;
   iovec.base = (uint8_t*) &time;
   iovec.length = sizeof(time);
   SendMessage(token, COMMAND_GET_RDM_BROADCAST_TIMEOUT, RC_OK, &iovec, 1);
 }
 
-static inline void MessageHandler_SetRDMResponseTimeout(
+static void SetRDMResponseTimeout(
     uint8_t token,
     const uint8_t* payload,
     unsigned int length) {
@@ -188,7 +166,7 @@
               ok ? RC_OK : RC_BAD_PARAM, NULL, 0);
 }
 
-static inline void MessageHandler_ReturnRDMResponseTimeout(
+static void ReturnRDMResponseTimeout(
     uint8_t token,
     unsigned int length) {
   if (length) {
@@ -202,7 +180,6 @@
   SendMessage(token, COMMAND_GET_RDM_RESPONSE_TIMEOUT, RC_OK, &iovec, 1);
 }
 
-<<<<<<< HEAD
 static void SetRDMDUBResponseLimit(uint8_t token,
                                    const uint8_t* payload,
                                    unsigned int length) {
@@ -210,14 +187,6 @@
   if (length != sizeof(limit)) {
     SendMessage(token, COMMAND_SET_RDM_DUB_RESPONSE_LIMIT, RC_BAD_PARAM, NULL,
                 0);
-=======
-static void SetRDMWaitTime(uint8_t token,
-                           const uint8_t* payload,
-                           unsigned int length) {
-  uint16_t wait_time;
-  if (length != sizeof(wait_time)) {
-    SendMessage(token, SET_RDM_WAIT_TIME, RC_BAD_PARAM, NULL, 0);
->>>>>>> 8fb3d779
     return;
   }
 
@@ -227,7 +196,6 @@
               ok ? RC_OK : RC_BAD_PARAM, NULL, 0);
 }
 
-<<<<<<< HEAD
 static void ReturnRDMDUBResponseLimit(uint8_t token, unsigned int length) {
   if (length) {
     SendMessage(token, COMMAND_GET_RDM_DUB_RESPONSE_LIMIT, RC_BAD_PARAM,
@@ -235,10 +203,6 @@
     return;
   }
   uint16_t limit = Transceiver_GetRDMDUBResponseLimit();
-=======
-static void ReturnRDMWaitTime(uint8_t token) {
-  uint16_t wait_time = Transceiver_GetRDMWaitTime();
->>>>>>> 8fb3d779
   IOVec iovec;
   iovec.base = (uint8_t*) &limit;
   iovec.length = sizeof(limit);
@@ -321,34 +285,29 @@
         SendMessage(message->token, message->command, RC_BUFFER_FULL, NULL, 0);
       }
       break;
-<<<<<<< HEAD
     case COMMAND_SET_BREAK_TIME:
-      MessageHandler_SetBreakTime(message->token, message->payload,
-                                  message->length);
+      SetBreakTime(message->token, message->payload, message->length);
       break;
     case COMMAND_GET_BREAK_TIME:
-      MessageHandler_ReturnBreakTime(message->token, message->length);
+      ReturnBreakTime(message->token, message->length);
       break;
     case COMMAND_SET_MAB_TIME:
-      MessageHandler_SetMarkTime(message->token, message->payload,
-                                 message->length);
+      SetMarkTime(message->token, message->payload, message->length);
       break;
     case COMMAND_GET_MAB_TIME:
-      MessageHandler_ReturnMABTime(message->token, message->length);
+      ReturnMABTime(message->token, message->length);
       break;
     case COMMAND_SET_RDM_BROADCAST_TIMEOUT:
-      MessageHandler_SetRDMBroadcastTimeout(message->token, message->payload,
-                                            message->length);
+      SetRDMBroadcastTimeout(message->token, message->payload, message->length);
       break;
     case COMMAND_GET_RDM_BROADCAST_TIMEOUT:
-      MessageHandler_ReturnRDMBroadcastTimeout(message->token, message->length);
+      ReturnRDMBroadcastTimeout(message->token, message->length);
       break;
     case COMMAND_SET_RDM_RESPONSE_TIMEOUT:
-      MessageHandler_SetRDMResponseTimeout(message->token, message->payload,
-                                           message->length);
+      SetRDMResponseTimeout(message->token, message->payload, message->length);
       break;
     case COMMAND_GET_RDM_RESPONSE_TIMEOUT:
-      MessageHandler_ReturnRDMResponseTimeout(message->token, message->length);
+      ReturnRDMResponseTimeout(message->token, message->length);
       break;
     case COMMAND_SET_RDM_DUB_RESPONSE_LIMIT:
       SetRDMDUBResponseLimit(message->token, message->payload, message->length);
@@ -358,31 +317,6 @@
       break;
     case COMMAND_SET_RDM_RESPONDER_DELAY:
       SetRDMResponderDelay(message->token, message->payload, message->length);
-=======
-    case SET_BREAK_TIME:
-      SetBreakTime(message->token, message->payload, message->length);
-      break;
-    case GET_BREAK_TIME:
-      ReturnBreakTime(message->token);
-      break;
-    case SET_MAB_TIME:
-      SetMarkTime(message->token, message->payload, message->length);
-      break;
-    case GET_MAB_TIME:
-      ReturnMABTime(message->token);
-      break;
-    case SET_RDM_BROADCAST_LISTEN:
-      SetRDMBroadcastListen(message->token, message->payload, message->length);
-      break;
-    case GET_RDM_BROADCAST_LISTEN:
-      ReturnRDMBroadcastListen(message->token);
-      break;
-    case SET_RDM_WAIT_TIME:
-      SetRDMWaitTime(message->token, message->payload, message->length);
-      break;
-    case GET_RDM_WAIT_TIME:
-      ReturnRDMWaitTime(message->token);
->>>>>>> 8fb3d779
       break;
     case COMMAND_GET_RDM_RESPONDER_DELAY:
       ReturnRDMResponderDelay(message->token, message->length);
